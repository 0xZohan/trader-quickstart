--- conflicted
+++ resolved
@@ -461,12 +461,7 @@
 directory="trader"
 # This is a tested version that works well.
 # Feel free to replace this with a different version of the repo, but be careful as there might be breaking changes
-<<<<<<< HEAD
-#service_version="v0.9.2.post1"
-service_version="main"
-=======
 service_version="v0.9.3"
->>>>>>> bc3b3550
 service_repo=https://github.com/valory-xyz/$directory.git
 if [ -d $directory ]
 then
